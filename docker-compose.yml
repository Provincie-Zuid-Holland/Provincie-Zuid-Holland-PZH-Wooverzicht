version: '3'

services:
  frontend:
    build:
      context: ./wooverzicht-frontend
      dockerfile: Dockerfile
      # Dockerfile for frontend is expected to have WORKDIR /app
      # and use CMD ["streamlit", "run", "app.py"] or similar
    ports:
      - "127.0.0.1:3000:3000"
    volumes:
      # - ./wooverzicht-frontend:/app
      - /app/node_modules
        # Mounts your local ./frontend directory to /app in the container
        # Assumes /app is the WORKDIR in your frontend/Dockerfile
    environment:
      - NODE_ENV=production
      - NEXT_PUBLIC_API_URL=http://backend-api:8000
      # Streamlit usually hot reloads by default when files are mounted.
      # If you face issues, you might try:
      # command: streamlit run app.py --server.fileWatcherType poll
    depends_on:
      - backend-api
    restart: unless-stopped
    deploy:
      resources:
        limits:
          memory: 512m
        reservations:
          memory: 300m
    mem_limit: 512m
    memswap_limit: 1024m

  backend-api:
    build:
      context: ./backend
      dockerfile: Dockerfile.api
      # Dockerfile.api for backend is expected to have WORKDIR /app
    ports:
      - "127.0.0.1:8000:8000"
    volumes:
      - ./backend:/app
        # Mounts your local ./backend directory to /app in the container
        # Assumes /app is the WORKDIR in your backend/Dockerfile.api
      - ./database:/database
      - ./backend/logging_database.db:/logging_database.db
    env_file:
      - ./backend/.env
    environment:
      - CHROMA_DB_PATH=/database
      # If your application has specific Python path requirements, you might need:
      # - PYTHONPATH=/app
      # This command assumes you are using FastAPI with Uvicorn and your FastAPI app
      # instance is named 'app' in a file named 'api.py' (i.e., backend/api.py).
      # Adjust 'api:app' if your file or app instance variable is named differently.
      # For example, if app is in 'main.py', use 'main:app'.
      # This overrides any CMD in the Dockerfile or start.sh.
    command: uvicorn api:app --host 0.0.0.0 --port 8000 --reload
    restart: unless-stopped
    deploy:
      resources:
        limits:
          memory: 500m
        reservations:
          memory: 300m
    mem_limit: 500m
    memswap_limit: 1000m

  backend-pipeline:
    platform: linux/amd64
    build:
      context: ./backend
      dockerfile: Dockerfile.pipeline
    volumes:
<<<<<<< HEAD
      - ${PWD}/database:/database
      - ${PWD}/backend/URLs.txt:/app/URLs.txt # Persist URLs.txt on host machine
      - ${PWD}/backend/failed_downloads.txt:/app/failed_downloads.txt # Persist failed (i.e. too large) downloads on host machine
=======
      # If you also want hot-reloading for pipeline development (e.g., if you frequently edit pipeline scripts):
      # - ./backend:/app # Assumes /app is the WORKDIR in your backend/Dockerfile.pipeline
      - ./database:/database
      - ./backend/URLs.txt:/app/URLs.txt # Ensure this path is correct if /app is the WORKDIR
>>>>>>> 6d4f7a8e
    env_file:
      - ./backend/.env
    environment:
      - CHROMA_DB_PATH=/database
    profiles: [ "manual" ]
    deploy:
      resources:
        limits:
          memory: 700m
        reservations:
          memory: 400m
    mem_limit: 700m
    memswap_limit: 1400m<|MERGE_RESOLUTION|>--- conflicted
+++ resolved
@@ -73,16 +73,11 @@
       context: ./backend
       dockerfile: Dockerfile.pipeline
     volumes:
-<<<<<<< HEAD
-      - ${PWD}/database:/database
-      - ${PWD}/backend/URLs.txt:/app/URLs.txt # Persist URLs.txt on host machine
-      - ${PWD}/backend/failed_downloads.txt:/app/failed_downloads.txt # Persist failed (i.e. too large) downloads on host machine
-=======
       # If you also want hot-reloading for pipeline development (e.g., if you frequently edit pipeline scripts):
       # - ./backend:/app # Assumes /app is the WORKDIR in your backend/Dockerfile.pipeline
       - ./database:/database
       - ./backend/URLs.txt:/app/URLs.txt # Ensure this path is correct if /app is the WORKDIR
->>>>>>> 6d4f7a8e
+      - ./backend/failed_downloads.txt:/app/failed_downloads.txt # Persist failed (i.e. too large) downloads on host machine
     env_file:
       - ./backend/.env
     environment:
