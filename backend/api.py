--- conflicted
+++ resolved
@@ -101,20 +101,8 @@
         logger.info(f"Received query: {query} with provinces: {provinces}")
         if not query:
             return {"error": "Query is required"}
-<<<<<<< HEAD
-        # Validate provinces if provided
-        if provinces is not None:
-            if not isinstance(provinces, list):
-                raise ValueError("Provinces must be a list")
-            for province in provinces:
-                if not isinstance(province, str):
-                    raise ValueError("Each province must be a string")
-        result = rag_system.retrieve_relevant_documents(query, provinces=provinces)
-
-=======
         result = rag_system.retrieve_relevant_documents(query)
         print({"success": True, "query": query, **result}, flush=True)
->>>>>>> a703a3e2
         return {"success": True, "query": query, **result}
 
     except Exception as e:
