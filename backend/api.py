--- conflicted
+++ resolved
@@ -116,7 +116,6 @@
             for province in provinces:
                 if not isinstance(province, str):
                     raise ValueError("Each province must be a string")
-<<<<<<< HEAD
         if daterange is not None:
             if not isinstance(daterange, list) or len(daterange) != 2:
                 raise ValueError("Daterange must be a list with two date strings")
@@ -126,11 +125,7 @@
         result = rag_system.retrieve_relevant_documents(
             query, provinces=provinces, daterange=daterange
         )
-
-=======
-        result = rag_system.retrieve_relevant_documents(query, provinces=provinces)
         print({"success": True, "query": query, **result}, flush=True)
->>>>>>> 1b91068c
         return {"success": True, "query": query, **result}
 
     except Exception as e:
