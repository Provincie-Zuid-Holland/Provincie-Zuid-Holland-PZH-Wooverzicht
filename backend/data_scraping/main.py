--- conflicted
+++ resolved
@@ -2,7 +2,6 @@
 import os
 import importlib
 import argparse
-<<<<<<< HEAD
 from typing import Tuple
 
 
@@ -39,6 +38,11 @@
             "crawler_module": "zuidholland_crawler",
             "scraper_module": "zuidholland_scraper",
             "base_url": "https://www.zuid-holland.nl/politiek-bestuur/bestuur-zh/gedeputeerde-staten/besluiten/?facet_wob=10&pager_page=0&zoeken_term=&date_from=&date_to=",
+        },
+        "flevoland": {
+            "crawler_module": "flevoland_crawler",
+            "scraper_module": "flevoland_scraper",
+            "base_url": "https://www.flevoland.nl/Content/Pages/loket/openbare-documenten/Woo-verzoeken-archief",
         },
     }
 
@@ -95,32 +99,20 @@
 
     Returns:
         argparse.Namespace: Parsed command line arguments
-=======
-
-# Add the project root to the Python path
-project_root = str(Path(__file__).parent.parent.parent)
-sys.path.insert(0, project_root)
-
-
-def main():
     """
-    Main program that integrates Crawler and Scraper for various provinces.
-    - Uses Crawler to collect URLs
-    - Uses Scraper to download PDFs and organize them in folders
->>>>>>> cb85e0b0
-    """
-    # Parse command line arguments
     parser = argparse.ArgumentParser(
         description="Scrape WOO documents from various provinces."
     )
     parser.add_argument(
         "--source",
         "-s",
-<<<<<<< HEAD
-        choices=["overijssel", "gelderland", "zuid_holland", "noord_brabant"],
-=======
-        choices=["overijssel", "gelderland", "zuid_holland", "flevoland"],
->>>>>>> cb85e0b0
+        choices=[
+            "overijssel",
+            "gelderland",
+            "zuid_holland",
+            "noord_brabant",
+            "flevoland",
+        ],
         default="overijssel",
         help="Data source to scrape (default: overijssel)",
     )
@@ -131,7 +123,6 @@
         default=10,
         help="Maximum number of URLs to process (default: 10)",
     )
-<<<<<<< HEAD
     parser.add_argument(
         "--use-selenium",
         "-u",
@@ -158,35 +149,14 @@
 
     # Parse command line arguments
     args = parse_arguments()
-=======
-    args = parser.parse_args()
 
     # Import the appropriate modules based on source
-    if args.source == "overijssel":
-        from backend.data_scraping.overijssel_crawler import Crawler
-        from backend.data_scraping.overijssel_scraper import Scraper
+    try:
+        Crawler, Scraper, base_url = import_crawler_and_scraper(args.source)
+    except ImportError as e:
+        print(f"Error importing required modules: {e}")
+        sys.exit(1)
 
-        base_url = "https://woo.dataportaaloverijssel.nl/list"
-    elif args.source == "gelderland":
-        from backend.data_scraping.gelderland_crawler import Crawler
-        from backend.data_scraping.gelderland_scraper import Scraper
-
-        base_url = "https://open.gelderland.nl/woo-documenten"
-    elif args.source == "zuid_holland":
-        from backend.data_scraping.zuidholland_crawler import Crawler
-        from backend.data_scraping.zuidholland_scraper import Scraper
->>>>>>> cb85e0b0
-
-        base_url = "https://www.zuid-holland.nl/politiek-bestuur/bestuur-zh/gedeputeerde-staten/besluiten/?facet_wob=10&pager_page=0&zoeken_term=&date_from=&date_to="
-    else:  # flevoland
-        from backend.data_scraping.flevoland_crawler import Crawler
-        from backend.data_scraping.flevoland_scraper import Scraper
-
-<<<<<<< HEAD
-=======
-        base_url = "https://www.flevoland.nl/Content/Pages/loket/openbare-documenten/Woo-verzoeken-archief"
-
->>>>>>> cb85e0b0
     try:
         print(
             f"Starting {args.source.replace('_', '-').capitalize()} crawler to collect URLs..."
@@ -201,12 +171,7 @@
         print(f"\nFound {len(urls)} URLs")
 
         # Initialize scraper
-        # Special case for Noord-Brabant with Selenium option
-        if args.source == "noord_brabant" and args.use_selenium:
-            print("Initializing Noord-Brabant scraper with Selenium support...")
-            scraper = Scraper(use_selenium=True, chromedriver_path=args.chromedriver)
-        else:
-            scraper = Scraper()
+        scraper = Scraper()
 
         # Process each URL the crawler found
         for i, url in enumerate(urls, 1):
