# These are some examples of commonly ignored file patterns.
# You should customize this list as applicable to your project.
# Learn more about .gitignore:
#     https://www.atlassian.com/git/tutorials/saving-changes/gitignore

# Node artifact files
node_modules/
dist/

# Compiled Java class files
*.class

# Compiled Python bytecode
*.py[cod]

# Log files
*.log

# Package files
*.jar

# Maven
target/
dist/

# JetBrains IDE
.idea/

# Unit test reports
TEST*.xml

# Generated by MacOS
.DS_Store

# Generated by Windows
Thumbs.db

# Applications
*.app
*.exe
*.war

# Large media files
*.mp4
*.tiff
*.avi
*.flv
*.mov
*.wmv

# Venv
/venv

# env
.env

#selenium stuff
.wdm

# database
/database
backend/data_scraping/downloads/
backend/database/
backend/downloads/
backend/extracted/
backend/json/
backend/jsontest/
backend/test/
backend/all_pdfs
<<<<<<< HEAD
logging_database.db
=======

# URLs.txt (file that contains the URLs already scraped)
URLs.txt
>>>>>>> a3c08f23
<|MERGE_RESOLUTION|>--- conflicted
+++ resolved
@@ -67,10 +67,7 @@
 backend/jsontest/
 backend/test/
 backend/all_pdfs
-<<<<<<< HEAD
 logging_database.db
-=======
 
 # URLs.txt (file that contains the URLs already scraped)
-URLs.txt
->>>>>>> a3c08f23
+URLs.txt